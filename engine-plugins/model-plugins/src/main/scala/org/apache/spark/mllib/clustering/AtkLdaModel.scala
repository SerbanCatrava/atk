--- conflicted
+++ resolved
@@ -134,16 +134,10 @@
     require(distLdaModel != null, "Trained LDA model must not be null")
 
     val topicsMatrix = distLdaModel.topicsMatrix
-<<<<<<< HEAD
-    val broadcastTopicsMap = broadcastTopicsMatrix(uniqueWordsFrame.sparkContext, topicsMatrix)
+    val topicMatrixRdd = parallelizeTopicsMatrix(uniqueWordsFrame.sparkContext,
+      topicsMatrix, uniqueWordsFrame.partitions.length)
     val globalTopicCounts = distLdaModel.globalTopicTotals //Nk in Asuncion 2009 paper
     val eta1 = distLdaModel.topicConcentration - 1
-=======
-    val topicMatrixRdd = parallelizeTopicsMatrix(uniqueWordsFrame.sparkContext,
-      topicsMatrix, uniqueWordsFrame.partitions.length)
-    val globalTopicCounts = getGlobalTopicCounts //Nk in Asuncion 2009 paper
-    val eta1 = getTopicConcentration - 1
->>>>>>> 4b9eb504
     val scaledVocabSize = distLdaModel.vocabSize * eta1
 
     val wordCountRdd = uniqueWordsFrame.mapRows(row => {
