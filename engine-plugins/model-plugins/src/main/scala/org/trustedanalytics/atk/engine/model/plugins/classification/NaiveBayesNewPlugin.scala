--- conflicted
+++ resolved
@@ -33,11 +33,7 @@
 It computes the conditional probability distribution of each feature given label,
 and then applies Bayes' theorem to compute the conditional probability
 distribution of a label given an observation, and use it for prediction.
-<<<<<<< HEAD
-The Naive Bayes model is initialized, trained on columns of a frame, used
-=======
 The Naive Bayes model is initialized, trained on columns of a frame, tested against true labels of a frame and used
->>>>>>> 941c97c6
 to predict the value of the dependent variable given the independent
 observations of a frame and test the performance of the classification on test data.
 This model runs the MLLib implementation of Naive Bayes [2]_.
