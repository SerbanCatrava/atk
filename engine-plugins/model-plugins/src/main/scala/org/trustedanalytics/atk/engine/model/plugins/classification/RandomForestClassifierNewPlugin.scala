/*
// Copyright (c) 2015 Intel Corporation 
//
// Licensed under the Apache License, Version 2.0 (the "License");
// you may not use this file except in compliance with the License.
// You may obtain a copy of the License at
//
//      http://www.apache.org/licenses/LICENSE-2.0
//
// Unless required by applicable law or agreed to in writing, software
// distributed under the License is distributed on an "AS IS" BASIS,
// WITHOUT WARRANTIES OR CONDITIONS OF ANY KIND, either express or implied.
// See the License for the specific language governing permissions and
// limitations under the License.
*/
package org.trustedanalytics.atk.engine.model.plugins.classification

import org.apache.spark.mllib.atk.plugins.MLLibJsonProtocol
import org.trustedanalytics.atk.domain.CreateEntityArgs
import org.trustedanalytics.atk.domain.model.{ ModelReference, GenericNewModelArgs }
import org.trustedanalytics.atk.engine.PluginDocAnnotation
import org.trustedanalytics.atk.engine.plugin.{ PluginDoc, Invocation, CommandPlugin }
import spray.json._
import org.trustedanalytics.atk.domain.DomainJsonProtocol._
import MLLibJsonProtocol._

/**
 * Create a 'new' instance of a Random Forest Classifier model
 */
@PluginDoc(oneLine = "Create a 'new' instance of a Random Forest Classifier model.",
  extended = """Random Forest [1]_ is a supervised ensemble learning algorithm
which can be used to perform binary and multi-class classification.
The Random Forest Classifier model is initialized, trained on columns of a
frame, used to predict the labels of observations in a frame, and tests the
predicted labels against the true labels.
This model runs the MLLib implementation of Random Forest [2]_.
During training, the decision trees are trained in parallel.
During prediction, each tree's prediction is counted as vote for one class.
The label is predicted to be the class which receives the most votes.
During testing, labels of the observations are predicted and tested against the true labels
using built-in binary and multi-class Classification Metrics.

.. rubric:: footnotes

.. [1] https://en.wikipedia.org/wiki/Random_forest
.. [2] https://spark.apache.org/docs/1.3.0/mllib-ensembles.html
<<<<<<< HEAD
 """,
  returns = """A new instance of RandomForestClassifierModel""")
class RandomForestClassifierNewPlugin extends SparkCommandPlugin[GenericNewModelArgs, ModelReference] {
=======
 """)
class RandomForestClassifierNewPlugin extends CommandPlugin[GenericNewModelArgs, ModelReference] {
>>>>>>> 7637c1b2
  /**
   * The name of the command.
   *
   * The format of the name determines how the plugin gets "installed" in the client layer
   * e.g Python client via code generation.
   */
  override def name: String = "model:random_forest_classifier/new"

  override def execute(arguments: GenericNewModelArgs)(implicit invocation: Invocation): ModelReference = {
    engine.models.createModel(CreateEntityArgs(name = arguments.name, entityType = Some("model:random_forest_classifier")))
  }
}<|MERGE_RESOLUTION|>--- conflicted
+++ resolved
@@ -44,14 +44,9 @@
 
 .. [1] https://en.wikipedia.org/wiki/Random_forest
 .. [2] https://spark.apache.org/docs/1.3.0/mllib-ensembles.html
-<<<<<<< HEAD
  """,
   returns = """A new instance of RandomForestClassifierModel""")
-class RandomForestClassifierNewPlugin extends SparkCommandPlugin[GenericNewModelArgs, ModelReference] {
-=======
- """)
 class RandomForestClassifierNewPlugin extends CommandPlugin[GenericNewModelArgs, ModelReference] {
->>>>>>> 7637c1b2
   /**
    * The name of the command.
    *
