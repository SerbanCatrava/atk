/*
// Copyright (c) 2015 Intel Corporation 
//
// Licensed under the Apache License, Version 2.0 (the "License");
// you may not use this file except in compliance with the License.
// You may obtain a copy of the License at
//
//      http://www.apache.org/licenses/LICENSE-2.0
//
// Unless required by applicable law or agreed to in writing, software
// distributed under the License is distributed on an "AS IS" BASIS,
// WITHOUT WARRANTIES OR CONDITIONS OF ANY KIND, either express or implied.
// See the License for the specific language governing permissions and
// limitations under the License.
*/
package org.trustedanalytics.atk.engine.model.plugins.dimensionalityreduction

import org.apache.spark.mllib.atk.plugins.MLLibJsonProtocol
import org.trustedanalytics.atk.domain.CreateEntityArgs
import org.trustedanalytics.atk.domain.frame.{ FrameEntity, FrameReference }
import org.trustedanalytics.atk.domain.model.ModelReference
import org.trustedanalytics.atk.domain.schema.{ Column, DataTypes }
import org.trustedanalytics.atk.domain.schema.DataTypes.DataType
import org.trustedanalytics.atk.engine.PluginDocAnnotation
import org.trustedanalytics.atk.engine.frame.SparkFrame
import org.trustedanalytics.atk.engine.model.Model
import org.trustedanalytics.atk.engine.plugin.{ PluginDoc, Invocation, ApiMaturityTag }
import org.trustedanalytics.atk.engine.plugin.SparkCommandPlugin
import org.apache.spark.frame.FrameRdd
import org.apache.spark.mllib.linalg.distributed.{ IndexedRow, IndexedRowMatrix, RowMatrix }
import org.apache.spark.mllib.stat.{ MultivariateStatisticalSummary, Statistics }
import org.apache.spark.rdd.RDD
import org.apache.spark.mllib.linalg.{ Vectors, Vector }
import spray.json._
import org.trustedanalytics.atk.domain.DomainJsonProtocol._
import MLLibJsonProtocol._
import org.apache.spark.sql.Row

import scala.RuntimeException
import scala.collection.mutable.ListBuffer

@PluginDoc(oneLine = "Predict using principal components model.",
<<<<<<< HEAD
  extended = """Predicting on a dataframe's columns using a PrincipalComponents Model.""",
  returns =
    """A frame with existing columns and following additional columns:
      |'c' additional columns: containing the projections of V on the the frame
      |'t_squared_index': column storing the t-square-index value, if requested""".stripMargin)
=======
  extended = """Predicting on a dataframe's columns using a Principal Components Model.""",
  returns = """A frame with existing columns and 'c' additional columns containing
the projections of V on the frame and an additional column storing the t-square-index value if requested.""")
>>>>>>> 7637c1b2
class PrincipalComponentsPredictPlugin extends SparkCommandPlugin[PrincipalComponentsPredictArgs, FrameEntity] {

  /**
   * The name of the command.
   *
   * The format of the name determines how the plugin gets "installed" in the client layer
   * e.g Python client via code generation.
   */
  override def name: String = "model:principal_components/predict"

  override def apiMaturityTag = Some(ApiMaturityTag.Alpha)

  /**
   * Number of Spark jobs that get created by running this command
   * (this configuration is used to prevent multiple progress bars in Python client)
   */

  override def numberOfJobs(arguments: PrincipalComponentsPredictArgs)(implicit invocation: Invocation) = 9

  /**
   * Get the predictions for observations in a test frame
   *
   * @param invocation information about the user and the circumstances at the time of the call,
   *                   as well as a function that can be called to produce a SparkContext that
   *                   can be used during this invocation.
   * @param arguments user supplied arguments to running this plugin
   * @return a value of type declared as the Return type.
   */
  override def execute(arguments: PrincipalComponentsPredictArgs)(implicit invocation: Invocation): FrameEntity = {
    val frame: SparkFrame = arguments.frame
    val model: Model = arguments.model

    //Running MLLib
    val principalComponentJsObject = model.dataOption.getOrElse(throw new RuntimeException("This model has not be trained yet. Please train before trying to predict"))
    val principalComponentData = principalComponentJsObject.convertTo[PrincipalComponentsData]

    validateInputArguments(arguments, principalComponentData)

    val c = arguments.c.getOrElse(principalComponentData.k)
    val predictColumns = arguments.observationColumns.getOrElse(principalComponentData.observationColumns)

    //create RDD from the frame
    val indexedFrameRdd = frame.rdd.zipWithIndex().map { case (row, index) => (index, row) }

    val indexedRowMatrix: IndexedRowMatrix = toIndexedRowMatrix(arguments.meanCentered, frame, principalComponentData, predictColumns, indexedFrameRdd)

    val eigenVectors = principalComponentData.vFactor
    val y = indexedRowMatrix.multiply(eigenVectors)
    var columnNames = new ListBuffer[String]()
    var columnTypes = new ListBuffer[DataType]()
    for (i <- 1 to c) {
      val colName = "p_" + i.toString
      columnNames += colName
      columnTypes += DataTypes.float64
    }
    val yNew = evaluateTSquaredIndex(arguments.tSquaredIndex, principalComponentData, y, columnNames, columnTypes)

    val resultFrameRdd = yNew.rows.map(row => (row.index, row.vector)).join(indexedFrameRdd)
      .map { case (index, (vector, row)) => Row.fromSeq(row.toSeq ++ vector.toArray.toSeq) }

    val newColumns = columnNames.toList.zip(columnTypes.toList.map(x => x: DataType))
    val updatedSchema = frame.schema.addColumns(newColumns.map { case (name, dataType) => Column(name, dataType) })
    val resultFrame = new FrameRdd(updatedSchema, resultFrameRdd)

    val resultFrameEntity = engine.frames.tryNewFrame(CreateEntityArgs(name = arguments.name, description = Some("created from principal components predict"))) {
      newFrame => newFrame.save(resultFrame)
    }

    resultFrameEntity

  }

  /**
   * Validate the arguments to the plugin
   * @param arguments Arguments passed to the predict plugin
   * @param principalComponentData Trained PrincipalComponents model data
   */
  def validateInputArguments(arguments: PrincipalComponentsPredictArgs, principalComponentData: PrincipalComponentsData): Unit = {
    if (arguments.meanCentered == true) {
      require(principalComponentData.meanCentered == arguments.meanCentered, "Cannot mean center the predict frame if the train frame was not mean centered.")
    }

    if (arguments.observationColumns.isDefined) {
      require(principalComponentData.observationColumns.length == arguments.observationColumns.get.length, "Number of columns for train and predict should be same")
    }

    if (arguments.c.isDefined) {
      require(principalComponentData.k >= arguments.c.get, "Number of components must be at most the number of components trained on")
    }
  }

  /**
   * Compute an IndexedRowMatrix with/without t-squared index depending on the argument
   * @param tSquaredIndex Flag indicating whether we need to compute the t-squared index
   * @param principalComponentData Trained PrincipalComponents model data
   * @param y IndexedRowMatrix storing the projection into k dimensional space
   * @param columnNames ListBuffer storing the column name(s) of the output frame
   * @param columnTypes ListBuffer storing the column type(s) of the output frame
   * @return IndexedRowMatrix
   */
  def evaluateTSquaredIndex(tSquaredIndex: Boolean, principalComponentData: PrincipalComponentsData,
                            y: IndexedRowMatrix, columnNames: ListBuffer[String], columnTypes: ListBuffer[DataType]): IndexedRowMatrix = {
    tSquaredIndex match {
      case true => {
        val t = computeTSquaredIndex(y, principalComponentData.singularValues, principalComponentData.k)
        columnNames += "t_squared_index"
        columnTypes += DataTypes.float64
        t
      }
      case _ => y
    }
  }

  /**
   * Check flag and mean center the input RDD
   * @param meanCentered Flag indicating whether the frame is to be mean centered
   * @param frame
   * @param principalComponentData Trained PrincipalComponents model data
   * @param predictColumns Frame's column(s) to be used for principal components computation
   * @param indexedFrameRdd
   * @return
   */
  def toIndexedRowMatrix(meanCentered: Boolean, frame: SparkFrame, principalComponentData: PrincipalComponentsData,
                         predictColumns: List[String], indexedFrameRdd: RDD[(Long, Row)]): IndexedRowMatrix = {
    new IndexedRowMatrix(
      meanCentered match {
        case true => FrameRdd.toMeanCenteredIndexedRowRdd(indexedFrameRdd, frame.schema, predictColumns, principalComponentData.meanVector)
        case false => FrameRdd.toIndexedRowRdd(indexedFrameRdd, frame.schema, predictColumns)
      })
  }

  /**
   * Compute the t-squared index for an IndexedRowMatrix created from the input frame
   * @param y IndexedRowMatrix storing the projection into k dimensional space
   * @param E Singular Values
   * @param k Number of dimensions
   * @return IndexedRowMatrix with existing elements in the RDD and computed t-squared index
   */
  def computeTSquaredIndex(y: IndexedRowMatrix, E: Vector, k: Int): IndexedRowMatrix = {
    val matrix = y.rows.map(row => {
      val rowVectorToArray = row.vector.toArray
      var t = 0.0
      for (i <- 0 until k) {
        if (E(i) > 0)
          t += ((rowVectorToArray(i) * rowVectorToArray(i)) / (E(i) * E(i)))
      }
      new IndexedRow(row.index, Vectors.dense(rowVectorToArray :+ t))

    })
    new IndexedRowMatrix(matrix)

  }
}<|MERGE_RESOLUTION|>--- conflicted
+++ resolved
@@ -40,17 +40,11 @@
 import scala.collection.mutable.ListBuffer
 
 @PluginDoc(oneLine = "Predict using principal components model.",
-<<<<<<< HEAD
   extended = """Predicting on a dataframe's columns using a PrincipalComponents Model.""",
   returns =
-    """A frame with existing columns and following additional columns:
-      |'c' additional columns: containing the projections of V on the the frame
-      |'t_squared_index': column storing the t-square-index value, if requested""".stripMargin)
-=======
-  extended = """Predicting on a dataframe's columns using a Principal Components Model.""",
-  returns = """A frame with existing columns and 'c' additional columns containing
-the projections of V on the frame and an additional column storing the t-square-index value if requested.""")
->>>>>>> 7637c1b2
+    """A frame with existing columns and following additional columns\:
+      'c' additional columns: containing the projections of V on the the frame
+      't_squared_index': column storing the t-square-index value, if requested""")
 class PrincipalComponentsPredictPlugin extends SparkCommandPlugin[PrincipalComponentsPredictArgs, FrameEntity] {
 
   /**
