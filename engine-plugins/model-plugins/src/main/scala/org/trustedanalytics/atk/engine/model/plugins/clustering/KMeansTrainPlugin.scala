/*
// Copyright (c) 2015 Intel Corporation 
//
// Licensed under the Apache License, Version 2.0 (the "License");
// you may not use this file except in compliance with the License.
// You may obtain a copy of the License at
//
//      http://www.apache.org/licenses/LICENSE-2.0
//
// Unless required by applicable law or agreed to in writing, software
// distributed under the License is distributed on an "AS IS" BASIS,
// WITHOUT WARRANTIES OR CONDITIONS OF ANY KIND, either express or implied.
// See the License for the specific language governing permissions and
// limitations under the License.
*/

package org.trustedanalytics.atk.engine.model.plugins.clustering

//Implicits needed for JSON conversion

import org.apache.spark.mllib.atk.plugins.MLLibJsonProtocol
import org.trustedanalytics.atk.domain.schema.DataTypes
import org.trustedanalytics.atk.engine.frame.SparkFrame
import org.trustedanalytics.atk.engine.model.Model
import org.trustedanalytics.atk.engine.plugin.{ ApiMaturityTag, Invocation, PluginDoc }
import org.apache.spark.frame.FrameRdd
import org.trustedanalytics.atk.engine.plugin.SparkCommandPlugin
import org.apache.spark.mllib.clustering.{ KMeansModel, KMeans }
import org.apache.spark.mllib.linalg.Vectors
import org.apache.spark.SparkContext._
import spray.json._
import org.trustedanalytics.atk.domain.DomainJsonProtocol._
import MLLibJsonProtocol._

<<<<<<< HEAD
@PluginDoc(oneLine = "Creates KMeans Model from train frame.",
  extended = "Creating a KMeans Model using the observation columns.",
  returns = """dictionary
    A dictionary with trained KMeans model with the following keys:
'cluster_size' : dictionary with 'Cluster:id' as the key and the corresponding cluster size is the value
'within_set_sum_of_squared_error' : The set of sum of squared error for the model.""")
=======
@PluginDoc(oneLine = "Creates k-means model from trained frame.",
  extended = "Upon training the 'k' cluster centers are computed.",
  returns = """The data returned is composed of multiple components\:

|   **dict** : *cluster_size*
|       Cluster size.
|   **int** : *ClusterId*
|       Number of elements in the cluster 'ClusterId'.
|   **double** : *within_set_sum_of_squared_error*
|       Sum of squared error for the model.""")
>>>>>>> 7637c1b2
class KMeansTrainPlugin extends SparkCommandPlugin[KMeansTrainArgs, KMeansTrainReturn] {
  /**
   * The name of the command.
   *
   * The format of the name determines how the plugin gets "installed" in the client layer
   * e.g Python client via code generation.
   */
  override def name: String = "model:k_means/train"

  override def apiMaturityTag = Some(ApiMaturityTag.Beta)

  /**
   * User documentation exposed in Python.
   *
   * [[http://docutils.sourceforge.net/rst.html ReStructuredText]]
   */

  /**
   * Number of Spark jobs that get created by running this command
   *
   * (this configuration is used to prevent multiple progress bars in Python client)
   */
  override def numberOfJobs(arguments: KMeansTrainArgs)(implicit invocation: Invocation) = 15
  /**
   * Run MLLib's LogisticRegressionWithSGD() on the training frame and create a Model for it.
   *
   * @param invocation information about the user and the circumstances at the time of the call,
   * as well as a function that can be called to produce a SparkContext that
   * can be used during this invocation.
   * @param arguments user supplied arguments to running this plugin
   * @return a value of type declared as the Return type.
   */
  override def execute(arguments: KMeansTrainArgs)(implicit invocation: Invocation): KMeansTrainReturn = {
    val frame: SparkFrame = arguments.frame

    val kMeans = initializeKmeans(arguments)

    val trainFrameRdd = frame.rdd
    trainFrameRdd.cache()
    val vectorRDD = trainFrameRdd.toDenseVectorRDDWithWeights(arguments.observationColumns, arguments.columnScalings)
    val kmeansModel = kMeans.run(vectorRDD)
    val size = computeClusterSize(kmeansModel, trainFrameRdd, arguments.observationColumns, arguments.columnScalings)
    val withinSetSumOfSquaredError = kmeansModel.computeCost(vectorRDD)
    trainFrameRdd.unpersist()

    //Writing the kmeansModel as JSON
    val jsonModel = new KMeansData(kmeansModel, arguments.observationColumns, arguments.columnScalings)
    val model: Model = arguments.model
    model.data = jsonModel.toJson.asJsObject

    KMeansTrainReturn(size, withinSetSumOfSquaredError)
  }

  /**
   * Constructs a KMeans instance with parameters passed or default parameters if not specified
   */
  private def initializeKmeans(arguments: KMeansTrainArgs): KMeans = {
    val kmeans = new KMeans()

    kmeans.setK(arguments.k)
    kmeans.setMaxIterations(arguments.maxIterations)
    kmeans.setInitializationMode(arguments.initializationMode)
    kmeans.setEpsilon(arguments.epsilon)
  }

  private def computeClusterSize(kmeansModel: KMeansModel, trainFrameRdd: FrameRdd, observationColumns: List[String], columnScalings: List[Double]): Map[String, Int] = {

    val predictRDD = trainFrameRdd.mapRows(row => {
      val array = row.valuesAsArray(observationColumns).map(row => DataTypes.toDouble(row))
      val columnWeightsArray = columnScalings.toArray
      val doubles = array.zip(columnWeightsArray).map { case (x, y) => x * y }
      val point = Vectors.dense(doubles)
      kmeansModel.predict(point)
    })
    predictRDD.map(row => ("Cluster:" + (row + 1).toString, 1)).reduceByKey(_ + _).collect().toMap
  }
}<|MERGE_RESOLUTION|>--- conflicted
+++ resolved
@@ -32,25 +32,12 @@
 import org.trustedanalytics.atk.domain.DomainJsonProtocol._
 import MLLibJsonProtocol._
 
-<<<<<<< HEAD
 @PluginDoc(oneLine = "Creates KMeans Model from train frame.",
   extended = "Creating a KMeans Model using the observation columns.",
   returns = """dictionary
-    A dictionary with trained KMeans model with the following keys:
+    A dictionary with trained KMeans model with the following keys\:
 'cluster_size' : dictionary with 'Cluster:id' as the key and the corresponding cluster size is the value
 'within_set_sum_of_squared_error' : The set of sum of squared error for the model.""")
-=======
-@PluginDoc(oneLine = "Creates k-means model from trained frame.",
-  extended = "Upon training the 'k' cluster centers are computed.",
-  returns = """The data returned is composed of multiple components\:
-
-|   **dict** : *cluster_size*
-|       Cluster size.
-|   **int** : *ClusterId*
-|       Number of elements in the cluster 'ClusterId'.
-|   **double** : *within_set_sum_of_squared_error*
-|       Sum of squared error for the model.""")
->>>>>>> 7637c1b2
 class KMeansTrainPlugin extends SparkCommandPlugin[KMeansTrainArgs, KMeansTrainReturn] {
   /**
    * The name of the command.
