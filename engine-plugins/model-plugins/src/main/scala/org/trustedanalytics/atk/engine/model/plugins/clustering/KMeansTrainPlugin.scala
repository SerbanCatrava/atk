--- conflicted
+++ resolved
@@ -61,13 +61,12 @@
    * (this configuration is used to prevent multiple progress bars in Python client)
    */
   override def numberOfJobs(arguments: KMeansTrainArgs)(implicit invocation: Invocation) = 15
-
   /**
    * Run MLLib's LogisticRegressionWithSGD() on the training frame and create a Model for it.
    *
    * @param invocation information about the user and the circumstances at the time of the call,
-   *                   as well as a function that can be called to produce a SparkContext that
-   *                   can be used during this invocation.
+   * as well as a function that can be called to produce a SparkContext that
+   * can be used during this invocation.
    * @param arguments user supplied arguments to running this plugin
    * @return a value of type declared as the Return type.
    */
@@ -93,33 +92,11 @@
   }
 }
 
-  /**
-   * Constructs a KMeans instance with parameters passed or default parameters if not specified
-   */
-<<<<<<< HEAD
-  object KMeansTrainPlugin {
-    def initializeKmeans(arguments: KMeansTrainArgs): KMeans = {
-      val kmeans = new KMeans()
-
-      kmeans.setK(arguments.getK)
-      kmeans.setMaxIterations(arguments.getMaxIterations)
-      kmeans.setInitializationMode(arguments.getInitializationMode)
-      kmeans.setEpsilon(arguments.geteEpsilon)
-    }
-
-    def computeClusterSize(kmeansModel: KMeansModel, trainFrameRdd: FrameRdd, observationColumns: List[String], columnScalings: List[Double]): Map[String, Int] = {
-
-      val predictRDD = trainFrameRdd.mapRows(row => {
-        val array = row.valuesAsArray(observationColumns).map(row => DataTypes.toDouble(row))
-        val columnWeightsArray = columnScalings.toArray
-        val doubles = array.zip(columnWeightsArray).map { case (x, y) => x * y }
-        val point = Vectors.dense(doubles)
-        kmeansModel.predict(point)
-      })
-      predictRDD.map(row => ("Cluster:" + (row + 1).toString, 1)).reduceByKey(_ + _).collect().toMap
-    }
-=======
-  private def initializeKmeans(arguments: KMeansTrainArgs): KMeans = {
+/**
+ * Constructs a KMeans instance with parameters passed or default parameters if not specified
+ */
+object KMeansTrainPlugin {
+  def initializeKmeans(arguments: KMeansTrainArgs): KMeans = {
     val kmeans = new KMeans()
 
     kmeans.setK(arguments.k)
@@ -128,7 +105,7 @@
     kmeans.setEpsilon(arguments.epsilon)
   }
 
-  private def computeClusterSize(kmeansModel: KMeansModel, trainFrameRdd: FrameRdd, observationColumns: List[String], columnScalings: List[Double]): Map[String, Int] = {
+  def computeClusterSize(kmeansModel: KMeansModel, trainFrameRdd: FrameRdd, observationColumns: List[String], columnScalings: List[Double]): Map[String, Int] = {
 
     val predictRDD = trainFrameRdd.mapRows(row => {
       val array = row.valuesAsArray(observationColumns).map(row => DataTypes.toDouble(row))
@@ -138,5 +115,5 @@
       kmeansModel.predict(point)
     })
     predictRDD.map(row => ("Cluster:" + (row + 1).toString, 1)).reduceByKey(_ + _).collect().toMap
->>>>>>> 19aca78f
   }
+}
