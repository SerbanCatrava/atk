/*
// Copyright (c) 2015 Intel Corporation 
//
// Licensed under the Apache License, Version 2.0 (the "License");
// you may not use this file except in compliance with the License.
// You may obtain a copy of the License at
//
//      http://www.apache.org/licenses/LICENSE-2.0
//
// Unless required by applicable law or agreed to in writing, software
// distributed under the License is distributed on an "AS IS" BASIS,
// WITHOUT WARRANTIES OR CONDITIONS OF ANY KIND, either express or implied.
// See the License for the specific language governing permissions and
// limitations under the License.
*/

package org.trustedanalytics.atk.engine.frame.plugins.cumulativedist

import org.trustedanalytics.atk.UnitReturn
import org.trustedanalytics.atk.domain.frame.TallyArgs
import org.trustedanalytics.atk.domain.schema.{ Column, Schema, DataTypes }
import org.trustedanalytics.atk.engine.plugin.{ ApiMaturityTag, ArgDoc, Invocation, PluginDoc }
import org.trustedanalytics.atk.engine.frame.SparkFrame
import org.trustedanalytics.atk.engine.plugin.SparkCommandPlugin
import org.apache.spark.frame.FrameRdd

// Implicits needed for JSON conversion
import spray.json._
import org.trustedanalytics.atk.domain.DomainJsonProtocol._

/**
 * Computes a cumulative count
 *
 */
@PluginDoc(oneLine = "Count number of times a value is seen.",
<<<<<<< HEAD
  extended = """A cumulative count is computed by sequentially stepping through the rows,
observing the column values and keeping track of the the number of times the specified
*count_value* has been seen.""")
class TallyPlugin extends SparkCommandPlugin[TallyArgs, FrameEntity] {
=======
  extended = """A cumulative count is computed by sequentially stepping through the column
values and keeping track of the the number of times the specified
*count_value* has been seen up to the current value.""")
class TallyPlugin extends SparkCommandPlugin[TallyArgs, UnitReturn] {
>>>>>>> 76c9e2c3

  /**
   * The name of the command, e.g. graphs/ml/loopy_belief_propagation
   *
   * The format of the name determines how the plugin gets "installed" in the client layer
   * e.g Python client via code generation.
   */
  override def name: String = "frame/tally"

  override def apiMaturityTag = Some(ApiMaturityTag.Beta)

  /**
   * Computes a cumulative count
   *
   * @param invocation information about the user and the circumstances at the time of the call,
   *                   as well as a function that can be called to produce a SparkContext that
   *                   can be used during this invocation.
   * @param arguments user supplied arguments to running this plugin
   * @return a value of type declared as the Return type.
   */
  override def execute(arguments: TallyArgs)(implicit invocation: Invocation): UnitReturn = {
    val frame: SparkFrame = arguments.frame

    // run the operation
    val cumulativeDistRdd = CumulativeDistFunctions.cumulativeCount(frame.rdd, arguments.sampleCol, arguments.countVal)
    val updatedSchema = frame.schema.addColumnFixName(Column(arguments.sampleCol + "_tally", DataTypes.float64))
    frame.save(new FrameRdd(updatedSchema, cumulativeDistRdd))
  }
}<|MERGE_RESOLUTION|>--- conflicted
+++ resolved
@@ -33,17 +33,10 @@
  *
  */
 @PluginDoc(oneLine = "Count number of times a value is seen.",
-<<<<<<< HEAD
   extended = """A cumulative count is computed by sequentially stepping through the rows,
 observing the column values and keeping track of the the number of times the specified
 *count_value* has been seen.""")
-class TallyPlugin extends SparkCommandPlugin[TallyArgs, FrameEntity] {
-=======
-  extended = """A cumulative count is computed by sequentially stepping through the column
-values and keeping track of the the number of times the specified
-*count_value* has been seen up to the current value.""")
 class TallyPlugin extends SparkCommandPlugin[TallyArgs, UnitReturn] {
->>>>>>> 76c9e2c3
 
   /**
    * The name of the command, e.g. graphs/ml/loopy_belief_propagation
